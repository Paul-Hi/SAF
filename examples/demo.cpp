#include "demo.cuh"
#include "random.hpp"
#include "test.hpp"
#include <app/application.hpp>
#include <app/parameter.hpp>
#include <core/image.hpp>
#include <core/types.hpp>
#include <imgui.h>
#include <implot.h>
#include <ui/imguiBackend.hpp>
#include <ui/log.hpp>

using namespace saf;

class DemoLayer : public Layer
{
public:
    virtual void onAttach(Application* application) override
    {
        mData.resize(720 * 720, Eigen::Vector4<Byte>(255, 0, 0, 255));
#ifdef SAF_CUDA_INTEROP
        mImage = std::make_shared<Image>(application->getApplicationContext(), 720, 720, VK_FORMAT_R8G8B8A8_UNORM, mData.data(), true);
#else
        mImage = std::make_shared<Image>(application->getApplicationContext(), 720, 720, VK_FORMAT_R8G8B8A8_UNORM, mData.data());
#endif
        mRandom.set(RandGen(mSeed));
#if defined(SAF_SCRIPTING) && defined(SAF_FILE_WATCH)
        loadScript(
            "TestScript",
<<<<<<< HEAD
            "./examples/scripts/test.lua", [this](sol::state& state)
            { state["mSeed"] = &mSeed; },
            [](sol::state&){}, [](const Str& msg)
            { UILog::get().add("[Script] %s", msg.c_str()); });
=======
            Application::stringToPath("./examples/scripts/test.lua"), [this](sol::state& state)
            { state.open_libraries(sol::lib::math); state["seed"] = &mSeed; state["update"] = [this] { this->updateLayer(); }; },
            [](sol::state&) {}, [](const Str& msg)
            { UILog::get().println("[Script] %s", msg.c_str()); });
>>>>>>> a50e8eee
#endif
    }

    inline void updateLayer()
    {
        mUpdate = true;
    }

    virtual void onDetach() override
    {
    }

    virtual void onUpdate(Application* application, float dt) override
    {
#ifdef SAF_CUDA_INTEROP
        mImage->awaitCudaUpdateClearance();
#endif
        if (mUpdate)
        {
            mUpdate = false;

            mRandom.set(RandGen(mSeed));

#ifndef SAF_DEBUG
#pragma omp parallel for
#endif
            for (I32 i = 0; i < mData.size(); ++i)
            {
                mData[i] = Eigen::Vector4<Byte>(
                    static_cast<Byte>(mRandom.get().rand() * 255),
                    static_cast<Byte>(mRandom.get().rand() * 255),
                    static_cast<Byte>(mRandom.get().rand() * 255),
                    255);
            }

            mImage->update(720, 720, VK_FORMAT_R8G8B8A8_UNORM, mData.data());

#ifdef SAF_CUDA_INTEROP
            callGrayScaleKernel(mImage->getCudaSurfaceObject(), mImage->getCudaTextureObject(), mImage->getWidth(), mImage->getHeight());
#endif
        }
#ifdef SAF_CUDA_INTEROP
        mImage->signalVulkanUpdateClearance();
#endif
    }

    virtual void onUIRender(Application* application) override
    {
        ImGui::Begin("Random");
        F64 fr = static_cast<F64>(ImGui::GetIO().Framerate);
        ImGui::Text("Average %.3f ms/frame", 1000.0 / fr);
        ImGui::Spacing();
        ImGui::Image(mImage->getDescriptorSet(), ImVec2(static_cast<F32>(mImage->getWidth()), static_cast<F32>(mImage->getHeight())));
        mUpdate |= mSeed.onUIRender();

        mRandom.onUIRender();

        ImGui::Spacing();
        ImGui::Spacing();
        ImGui::Separator();
        ImGui::Spacing();
        ImGui::Spacing();

        mTest.onUIRender();

        static const char* labels[] = { "-.-", ":D", ":)", ":(", "^^" };
        static F32 data[]           = { 0.1, 0.4, 0.2, 0.1, 0.2 };

        if (ImPlot::BeginPlot("##Pie2", ImVec2(350, 250), ImPlotFlags_Equal | ImPlotFlags_NoMouseText))
        {
            ImPlot::SetupAxes(nullptr, nullptr, ImPlotAxisFlags_NoDecorations, ImPlotAxisFlags_NoDecorations);
            ImPlot::SetupAxesLimits(0, 1, 0, 1);
            ImPlot::PlotPieChart(labels, data, 5, 0.65, 0.5, 0.3, "%.1f", 180);
            ImPlot::EndPlot();
        }

        ImGui::End();

#ifdef SAF_SCRIPTING
        ImGui::Begin("Scripting");
        application->uiRenderActiveScripts();
        ImGui::End();
#endif

        UILog::get().render("Log");
    }

private:
    bool mUpdate = true;
    std::shared_ptr<Image> mImage;
    std::vector<Eigen::Vector4<Byte>> mData;

    RandGenParameter mRandom = RandGenParameter("RandGen", RandGen(UVec2(0, 0)));

    UVec2Parameter mSeed = UVec2Parameter("Noise Seed", UVec2(19, 97), 0, UINT8_MAX);

    TestParameter mTest = TestParameter("Test", Test());
};

int main(int argc, char** argv)
{
    (void)argc;
    (void)argv;

    ApplicationSettings settings;
    settings.windowWidth  = 1920;
    settings.windowHeight = 1080;
    settings.fontSize     = 24.0f;
    settings.name         = "Demo";
    settings.clearColor   = Vec4(0.3f, 0.3f, 0.3f, 1.0f);

    Application app(settings);

    app.setMenubarCallback([&app]()
                           {
        if (ImGui::BeginMenu("File"))
        {
            if (ImGui::MenuItem("Exit"))
            {
                app.close();
            }
            ImGui::EndMenu();
        } });

    app.pushLayer<DemoLayer>();

    app.run();
}<|MERGE_RESOLUTION|>--- conflicted
+++ resolved
@@ -27,17 +27,10 @@
 #if defined(SAF_SCRIPTING) && defined(SAF_FILE_WATCH)
         loadScript(
             "TestScript",
-<<<<<<< HEAD
-            "./examples/scripts/test.lua", [this](sol::state& state)
-            { state["mSeed"] = &mSeed; },
-            [](sol::state&){}, [](const Str& msg)
-            { UILog::get().add("[Script] %s", msg.c_str()); });
-=======
             Application::stringToPath("./examples/scripts/test.lua"), [this](sol::state& state)
             { state.open_libraries(sol::lib::math); state["seed"] = &mSeed; state["update"] = [this] { this->updateLayer(); }; },
             [](sol::state&) {}, [](const Str& msg)
             { UILog::get().println("[Script] %s", msg.c_str()); });
->>>>>>> a50e8eee
 #endif
     }
 
