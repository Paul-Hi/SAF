--- conflicted
+++ resolved
@@ -93,7 +93,6 @@
     return false;
 }
 
-<<<<<<< HEAD
 #ifdef SAF_CUDA_INTEROP
 static void setupVulkanCudaInteropDevice(Byte* vkDeviceUUID)
 {
@@ -177,8 +176,6 @@
     return VK_NULL_HANDLE;
 }
 
-=======
->>>>>>> 5a5f9a81
 static void setupVulkan(ImVector<const char*> instanceExtensions)
 {
     VkResult err;
@@ -397,15 +394,11 @@
     vkDestroyContext(gInstance, gDevice, &gVulkanContext, gAllocator);
 }
 
-<<<<<<< HEAD
 #ifdef SAF_CUDA_INTEROP
 static void frameRender(VulkanContext* context, ImDrawData* draw_data, bool firstFrame, const std::unordered_map<VkImage, ApplicationContext::ImageSemaphores>& imageSemaphores)
 #else
 static void frameRender(VulkanContext* context, ImDrawData* draw_data)
 #endif
-=======
-static void frameRender(VulkanContext* context, ImDrawData* drawData)
->>>>>>> 5a5f9a81
 {
     VkResult err;
 
@@ -696,29 +689,7 @@
     bool firstFrame = true;
     while (!glfwWindowShouldClose(mWindow) && mRunning)
     {
-<<<<<<< HEAD
         if (gSwapChainRebuild)
-=======
-        glfwPollEvents();
-
-        float dt = ImGui::GetIO().DeltaTime; // FIXME: delta time...
-
-        for (auto& layer : mLayerStack)
-        {
-            layer->onUpdate(this, dt);
-
-#ifdef SAF_SCRIPTING
-            for (auto it = layer->mScripts.begin(); it != layer->mScripts.end(); it++)
-            {
-                layer->updateScript(it, dt);
-            }
-#endif
-        }
-
-        I32 width, height;
-        glfwGetFramebufferSize(mWindow, &width, &height);
-        if (width > 0 && height > 0 && (gSwapChainRebuild || gVulkanContext.width != width || gVulkanContext.height != height))
->>>>>>> 5a5f9a81
         {
             if (width > 0 && height > 0)
             {
